--- conflicted
+++ resolved
@@ -1,12 +1,5 @@
-<<<<<<< HEAD
 import { createRoom, ParticipantEvent, Room } from "@superviz/room";
-=======
-import { MousePointers } from '@superviz/collaboration';
-import { RoomProvider, useRoom, Participant } from '@superviz/react';
-import { VideoHuddle } from "@superviz/video";
-import { useCallback, useEffect, useState } from "react";
->>>>>>> cb8e0b4e
-import { v4 as generateId } from 'uuid';
+import { v4 as generateId } from "uuid";
 
 import { useCallback, useEffect, useState, useRef } from "react";
 import { MousePointers } from "@superviz/collaboration";
@@ -22,25 +15,8 @@
 
   const roomRef = useRef<Room | null>(null);
 
-<<<<<<< HEAD
   // Initialize ::
   const initialize = useCallback(async () => {
-
-=======
-  const onMyParticipantJoined = (participant: Participant) => {
-    console.log('Component: My participant joined', participant);
-    setParticipantJoined(true);
-  };
-
-  const { joinRoom, addComponent } = useRoom({
-    onMyParticipantJoined: onMyParticipantJoined,
-  });
-
-
-
-  // Use the joinRoom function from the hook in the callback
-  const initializeSuperViz = useCallback(async () => {
->>>>>>> cb8e0b4e
     try {
       const room = await createRoom({
         developerToken: DEVELOPER_TOKEN,
@@ -58,12 +34,12 @@
       // Store the room instance in the ref
       roomRef.current = room;
 
-      room.subscribe(ParticipantEvent.MY_PARTICIPANT_JOINED, () => setParticipantJoined(true));
+      room.subscribe(ParticipantEvent.MY_PARTICIPANT_JOINED, () =>
+        setParticipantJoined(true)
+      );
 
       const mousePointers = new MousePointers("canvas");
       room.addComponent(mousePointers);
-
-
     } catch (error) {
       console.error("Error initializing SuperViz Room:", error);
     }
@@ -73,19 +49,14 @@
     initialize();
   }, [initialize]);
 
-<<<<<<< HEAD
   const startHuddle = async () => {
-=======
-  console.log('effect', participantJoined);
-
-
-  const initialize = async () => {
->>>>>>> cb8e0b4e
     const video = new VideoHuddle({
-      participantType: 'host',
+      participantType: "host",
     });
 
-    video.subscribe(VideoEvent.MY_PARTICIPANT_JOINED, () => setHuddleStarted(true));
+    video.subscribe(VideoEvent.MY_PARTICIPANT_JOINED, () =>
+      setHuddleStarted(true)
+    );
 
     // Use the room instance from the ref
     if (roomRef.current) {
@@ -93,10 +64,9 @@
     }
   };
 
-
   return (
-    <div className='w-full h-full bg-gray-200 flex items-center justify-center flex-col relative'>
-      <canvas id="canvas" className='w-full h-full'></canvas>
+    <div className="w-full h-full bg-gray-200 flex items-center justify-center flex-col relative">
+      <canvas id="canvas" className="w-full h-full"></canvas>
 
       {participantJoined && !huddleStarted && (
         <button
